from datetime import datetime
import logging
<<<<<<< HEAD
=======
from typing import Any
>>>>>>> 74d9d457

from kedro.pipeline import AgentContext as KedroAgentContext
from langchain_core.messages import AIMessage
from sqlalchemy import text, Engine

from .agent import ResponseGenerationAgent
from ...utils import log_message

logger = logging.getLogger(__name__)


<<<<<<< HEAD
=======
def init_tools(
    db_engine: Engine, docs: pd.DataFrame, docs_matches: int
) -> dict[str, Any]:
    """Assemble all tools used by the response generation agent."""
    return {
        "lookup_docs": build_lookup_docs(docs, docs_matches),
        "get_user_claims": build_get_user_claims(db_engine),
        "create_claim": build_create_claim(db_engine),
    }


def init_response_generation_context(
    llm: ChatOpenAI,
    tool_prompt: PromptTemplate,
    response_prompt: ChatPromptTemplate,
    tools: dict[str, Any],
) -> AgentContext:
    """
    Initialize the AgentContext for response generation.
    - Binds LLM and tools.
    - Attaches tool prompt and response prompt.
    """
    ctx = AgentContext(agent_id="response_generation_agent")
    ctx.llm = llm

    for name, fn in tools.items():
        ctx.add_tool(name, fn)

    ctx.add_prompt("tool_prompt", tool_prompt)
    ctx.add_prompt("response_prompt", response_prompt)
    return ctx


>>>>>>> 74d9d457
def generate_response(
    response_generation_context: KedroAgentContext,
    intent_detection_result: dict,
    user_context: dict,
    session_config: dict,
) -> dict:
    """
    Run the ResponseGenerationAgent to produce a final answer.
    Accepts intent detection result + user context and session config.
    """
    if intent_detection_result["intent"] == "clarification_needed":
        message = (
            "Failed to recognize intent. Please try to describe your problem briefly."
        )
        logger.warning(message)

        result = {"messages": [AIMessage(content=message)]}

    else:
        agent = ResponseGenerationAgent(context=response_generation_context)
        agent.compile()

        context = {
            "messages": [],
            "intent": intent_detection_result["intent"],
            "intent_generator_summary": intent_detection_result["reason"],
            "user_context": user_context,
        }

        result = agent.invoke(context, session_config)

    for m in result["messages"]:
        try:
            m.pretty_print()
        except Exception:
            print(m)

    return result


def log_response_and_end_session(
    db_engine: Engine, session_id: int, final_response: dict
):
    """Log all messages and mark the session as ended."""
    for m in final_response["messages"]:
        log_message(db_engine, session_id, m)

    ended_at = datetime.utcnow()
    query = text("""
        UPDATE session
        SET ended_at = :ended_at
        WHERE id = :session_id
    """)
    with db_engine.begin() as conn:
        conn.execute(query, {"ended_at": ended_at, "session_id": session_id})

    logger.info("Session session_id %s ended at ended_at %s", session_id, ended_at)<|MERGE_RESOLUTION|>--- conflicted
+++ resolved
@@ -1,9 +1,5 @@
 from datetime import datetime
 import logging
-<<<<<<< HEAD
-=======
-from typing import Any
->>>>>>> 74d9d457
 
 from kedro.pipeline import AgentContext as KedroAgentContext
 from langchain_core.messages import AIMessage
@@ -15,42 +11,6 @@
 logger = logging.getLogger(__name__)
 
 
-<<<<<<< HEAD
-=======
-def init_tools(
-    db_engine: Engine, docs: pd.DataFrame, docs_matches: int
-) -> dict[str, Any]:
-    """Assemble all tools used by the response generation agent."""
-    return {
-        "lookup_docs": build_lookup_docs(docs, docs_matches),
-        "get_user_claims": build_get_user_claims(db_engine),
-        "create_claim": build_create_claim(db_engine),
-    }
-
-
-def init_response_generation_context(
-    llm: ChatOpenAI,
-    tool_prompt: PromptTemplate,
-    response_prompt: ChatPromptTemplate,
-    tools: dict[str, Any],
-) -> AgentContext:
-    """
-    Initialize the AgentContext for response generation.
-    - Binds LLM and tools.
-    - Attaches tool prompt and response prompt.
-    """
-    ctx = AgentContext(agent_id="response_generation_agent")
-    ctx.llm = llm
-
-    for name, fn in tools.items():
-        ctx.add_tool(name, fn)
-
-    ctx.add_prompt("tool_prompt", tool_prompt)
-    ctx.add_prompt("response_prompt", response_prompt)
-    return ctx
-
-
->>>>>>> 74d9d457
 def generate_response(
     response_generation_context: KedroAgentContext,
     intent_detection_result: dict,
